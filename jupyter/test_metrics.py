# -*- coding: utf-8 -*-
# ---
# jupyter:
#   jupytext:
#     formats: ipynb,py:light
#     text_representation:
#       extension: .py
#       format_name: light
#       format_version: '1.5'
#       jupytext_version: 1.13.0
#   kernelspec:
#     display_name: Python 3
#     language: python
#     name: python3
# ---

# + [markdown] toc=true
# # Test transmission performance metrics for the AWGN channel
# -

from commpy.modulation import QAMModem, PSKModem
from optic.metrics import signal_power, monteCarloGMI, monteCarloMI, fastBERcalc, theoryBER
import matplotlib.pyplot as plt
import numpy as np
import scipy as sp
from tqdm.notebook import tqdm
from numba import njit


@njit
def awgn(tx, noiseVar):
    
    σ        = np.sqrt(noiseVar)
    noise    = np.random.normal(0,σ, tx.size) + 1j*np.random.normal(0,σ, tx.size)
    noise    = 1/np.sqrt(2)*noise
    
    rx = tx + noise
    
    return rx


# ## Test bit-error-rate (BER) versus signal-to-noise ratio per bit ($E_b/N_0$)

# ### QAM constellations with Gray mapping

# +
# Run BER vs Ebn0 Monte Carlo simulation 

qamOrder  = [4, 16, 64, 256, 1024, 4096]  # Modulation order

EbN0dB_  = np.arange(-2, 35, 1)
BER      = np.zeros((len(EbN0dB_),len(qamOrder)))
BER[:]   = np.nan

for ii, M in enumerate(qamOrder):
    print('run sim: M = ', M)
    for indSNR in tqdm(range(EbN0dB_.size)):

        EbN0dB = EbN0dB_[indSNR]

        # generate random bits
        bitsTx = np.random.randint(2, size=2**19)    

        # Map bits to constellation symbols
        mod = QAMModem(m=M)
        symbTx = mod.modulate(bitsTx)

        # Normalize symbols energy to 1
        symbTx = symbTx/np.sqrt(mod.Es)

        # AWGN    
        snrdB    = EbN0dB + 10*np.log10(np.log2(M))
        noiseVar = 1/(10**(snrdB/10))

        symbRx = awgn(symbTx, noiseVar)

        # BER calculation
        BER[indSNR, ii], _, _ = fastBERcalc(symbRx, symbTx, mod)
        
        if BER[indSNR, ii] == 0:              
            break


# +
# Plot simulation results and theoretical curves        
BER[BER==0] = np.nan

plt.figure(figsize=(10,6))
for ii, M in enumerate(qamOrder):
    plt.plot(EbN0dB_, np.log10(BER[:,ii]),'o', label=str(M)+'QAM monte carlo')

plt.gca().set_prop_cycle(None)

for M in qamOrder:
    BERtheory = theoryBER(M, EbN0dB_,'qam')
    BERtheory[BERtheory==0] = np.nan
    plt.plot(EbN0dB_, np.log10(BERtheory),'-', label=str(M)+'QAM theory')

plt.xlim(min(EbN0dB_), max(EbN0dB_))
plt.ylim(-6, 0)
plt.legend();
plt.xlabel('EbN0 [dB]');
plt.ylabel('log10(BER)');
plt.grid()
# -

# ### PSK constellations with Gray mapping

# +
# Run BER vs Ebn0 Monte Carlo simulation 

pskOrder  = [4, 8, 16, 64]  # Modulation order

EbN0dB_  = np.arange(-2, 35, 1)
BER      = np.zeros((len(EbN0dB_),len(pskOrder)))
BER[:]   = np.nan

for ii, M in enumerate(pskOrder):
    print('run sim: M = ', M)
    for indSNR in tqdm(range(EbN0dB_.size)):

        EbN0dB = EbN0dB_[indSNR]

        # generate random bits
        bitsTx = np.random.randint(2, size=2**19)    

        # Map bits to constellation symbols
        mod = PSKModem(m=M)
        symbTx = mod.modulate(bitsTx)

        # Normalize symbols energy to 1
        symbTx = symbTx/np.sqrt(mod.Es)

        # AWGN    
        snrdB    = EbN0dB + 10*np.log10(np.log2(M))
        noiseVar = 1/(10**(snrdB/10))

        symbRx = awgn(symbTx, noiseVar)

        # BER calculation
        BER[indSNR, ii], _, _ = fastBERcalc(symbRx, symbTx, mod)
        
        if BER[indSNR, ii] == 0:              
            break

# +
# Plot simulation results and theoretical curves        
BER[BER==0] = np.nan

plt.figure(figsize=(10,6))
for ii, M in enumerate(pskOrder):
    plt.plot(EbN0dB_, np.log10(BER[:,ii]),'o', label=str(M)+'PSK monte carlo')

plt.gca().set_prop_cycle(None)

for M in pskOrder:
    BERtheory = theoryBER(M, EbN0dB_,'psk')
    BERtheory[BERtheory==0] = np.nan
    plt.plot(EbN0dB_, np.log10(BERtheory),'-', label=str(M)+'PSK theory')

plt.xlim(min(EbN0dB_), max(EbN0dB_))
plt.ylim(-6, 0)
plt.legend();
plt.xlabel('EbN0 [dB]');
plt.ylabel('log10(BER)');
plt.grid()
# -

# ## Test generalized mutual information (GMI) versus signal-to-noise ratio (SNR)

# ### QAM constellations with Gray mapping

# +
# Run GMI vs SNR Monte Carlo simulation 

qamOrder  = [4, 16, 64, 256, 1024, 4096]  # Modulation order

SNR  = np.arange(-2, 35, 1)
GMI  = np.zeros((len(SNR),len(qamOrder)))

for ii, M in enumerate(qamOrder):
    print('run sim: M = ', M)
    for indSNR in tqdm(range(SNR.size)):

        snrdB = SNR[indSNR]

        # generate random bits
        bitsTx   = np.random.randint(2, size=2**18)    

        # Map bits to constellation symbols
        mod = QAMModem(m=M)
        symbTx = mod.modulate(bitsTx)

        # Normalize symbols energy to 1
        symbTx = symbTx/np.sqrt(mod.Es)

        # AWGN    
        noiseVar = 1/(10**(snrdB/10))

        symbRx = awgn(symbTx, noiseVar)

        # GMI estimation
        GMI[indSNR, ii], _  = monteCarloGMI(symbRx, symbTx, mod)


# +
plt.figure(figsize=(10,6))
for ii, M in enumerate(qamOrder):
    plt.plot(SNR, GMI[:,ii],'-', label=str(M)+'QAM monte carlo',linewidth=2)

# plot theoretical AWGN channel capacity    
C = np.log2(1 + 10**(SNR/10))
plt.plot(SNR, C,'k-', label='AWGN capacity',linewidth=2)


plt.xlim(min(SNR), max(SNR))
plt.legend();
plt.xlabel('SNR [dB]');
plt.ylabel('GMI [bits]');
plt.grid()
# -
# ### PSK constellations with Gray mapping

# +
# Run GMI vs SNR Monte Carlo simulation 

pskOrder  = [4, 8, 16, 64]  # Modulation order

SNR  = np.arange(-2, 35, 1)
GMI  = np.zeros((len(SNR),len(pskOrder)))

for ii, M in enumerate(pskOrder):
    print('run sim: M = ', M)
    for indSNR in tqdm(range(SNR.size)):

        snrdB = SNR[indSNR]

        # generate random bits
        bitsTx   = np.random.randint(2, size=2**18)    

        # Map bits to constellation symbols
        mod = PSKModem(m=M)
        symbTx = mod.modulate(bitsTx)

        # Normalize symbols energy to 1
        symbTx = symbTx/np.sqrt(mod.Es)

        # AWGN    
        noiseVar = 1/(10**(snrdB/10))

        symbRx = awgn(symbTx, noiseVar)

        # GMI estimation
        GMI[indSNR, ii], _  = monteCarloGMI(symbRx, symbTx, mod)

# +
plt.figure(figsize=(10,6))
for ii, M in enumerate(pskOrder):
    plt.plot(SNR, GMI[:,ii],'-', label=str(M)+'PSK monte carlo',linewidth=2)

# plot theoretical AWGN channel capacity    
C = np.log2(1 + 10**(SNR/10))
plt.plot(SNR, C,'k-', label='AWGN capacity',linewidth=2)


plt.xlim(min(SNR), max(SNR))
plt.legend();
plt.xlabel('SNR [dB]');
plt.ylabel('GMI [bits]');
plt.grid()
# -

# ## Test mutual information (MI) versus signal-to-noise ratio (SNR)

# ### QAM constellations with Gray mapping

# +
# Run MI vs SNR Monte Carlo simulation 

qamOrder  = [4, 16, 64, 256, 1024]  # Modulation order

SNR  = np.arange(-2, 35, 1)
MI  = np.zeros((len(SNR),len(qamOrder)))

for ii, M in enumerate(qamOrder):
    print('run sim: M = ', M)
         
    mod = QAMModem(m=M)
        
    for indSNR in tqdm(range(SNR.size)):

        snrdB = SNR[indSNR]

        # generate random bits
        bitsTx   = np.random.randint(2, size=2**18)    

        # Map bits to constellation symbols
        symbTx = mod.modulate(bitsTx)

        # Normalize symbols energy to 1
        symbTx = symbTx/np.sqrt(mod.Es)

        # AWGN    
        noiseVar = 1/(10**(snrdB/10))

        symbRx = awgn(symbTx, noiseVar)

<<<<<<< HEAD
        # GMI estimation
        MI[indSNR, ii] = monteCarloMI(symbRx, symbTx, mod, probSymb)
=======
        # MI estimation
        MI[indSNR, ii] = monteCarloMI(symbRx, symbTx, mod)
>>>>>>> f51ede46

# +
plt.figure(figsize=(10,6))

for ii, M in enumerate(qamOrder):
    plt.plot(SNR, MI[:,ii],'-', label=str(M)+'QAM monte carlo',linewidth=2)

# plot theoretical AWGN channel capacity    
C = np.log2(1 + 10**(SNR/10))
plt.plot(SNR, C,'k-', label='AWGN capacity',linewidth=2)


plt.xlim(min(SNR), max(SNR))
plt.legend();
plt.xlabel('SNR [dB]');
plt.ylabel('MI [bits]');
plt.grid()
# -
# ## Test mutual information (MI) versus signal-to-noise ratio (SNR) with probabilistically shaped QAM constellation

# +
from numpy.random import choice

def maxwellBolt(λ, const):
    
    p = np.zeros(const.size)
    
    for ind, x in enumerate(const):
        p[ind] = np.exp(-λ*np.abs(x)**2)
        
    p = p/np.sum(p)
    
    return p   

# probSymb = maxwellBolt(1.5, constSymb)

# draw = choice(constSymb, 100000, p=probSymb)

# plt.hist(draw.real, bins=256);


# +
# Run MI vs SNR Monte Carlo simulation 

qamOrder  = [64, 64]  # Modulation order

SNR  = np.arange(-2, 35, 1)
MI  = np.zeros((len(SNR),len(qamOrder)))
Nsymbols = 20000

PS = 1.5
for ii, M in enumerate(qamOrder):
    print('run sim: M = ', M)
          
    mod = QAMModem(m=M)
    constSymb = mod.constellation/np.sqrt(mod.Es)
    
    probSymb = maxwellBolt(PS, constSymb)
    PS = 0
    
    for indSNR in tqdm(range(SNR.size)):

        snrdB = SNR[indSNR]

        # generate random symbols   
        symbTx = choice(constSymb, Nsymbols, p=probSymb)

        # AWGN    
        noiseVar = signal_power(symbTx)/(10**(snrdB/10))

        symbRx = awgn(symbTx, noiseVar)

        # MI estimation
        MI[indSNR, ii] = monteCarloMI(symbRx, symbTx, mod, probSymb)

# +
plt.figure(figsize=(10,6))

for ii, M in enumerate(qamOrder):
    plt.plot(SNR, MI[:,ii],'-', label=str(M)+'QAM monte carlo',linewidth=2)

# plot theoretical AWGN channel capacity    
C = np.log2(1 + 10**(SNR/10))
plt.plot(SNR, C,'k-', label='AWGN capacity',linewidth=2)


plt.xlim(min(SNR), max(SNR))
plt.legend();
plt.xlabel('SNR [dB]');
plt.ylabel('MI [bits]');
plt.grid()
# -

<|MERGE_RESOLUTION|>--- conflicted
+++ resolved
@@ -305,13 +305,8 @@
 
         symbRx = awgn(symbTx, noiseVar)
 
-<<<<<<< HEAD
-        # GMI estimation
-        MI[indSNR, ii] = monteCarloMI(symbRx, symbTx, mod, probSymb)
-=======
         # MI estimation
         MI[indSNR, ii] = monteCarloMI(symbRx, symbTx, mod)
->>>>>>> f51ede46
 
 # +
 plt.figure(figsize=(10,6))
